# PyDySoFu - Python Dynamic Source Fuzzer

A library for fuzzing Python functions at runtime.

## Contributors

* Tom Wallis<br/>
  School of Computing Science, University of Glasgow<br/>
  GitHub ID: probablytom
  [twallisgm@googlemail.com](mailto:twallisgm@googlemail.com)

* Tim Storer<br/>
  School of Computing Science, University of Glasgow<br/>
  GitHub ID: twsswt
  [timothy.storer@glagow.ac.uk](mailto:timothy.storer@glagow.ac.uk)

## Overview

PyDySoFu is a library for performing source code fuzzing of Python programs at runtime. Fuzzing operations are
implemented in an extensible library of fuzzers.  The fuzzers can be applied to functions in in two ways:

* By constructing an Aspect Oriented Programming like advice dictionary, mapping function pointers to fuzzers
 (recommended).

* By decorating fuzzable operations with an <code>@fuzz</code> decorator, parameterised with the desired fuzzer.

The AOP approach is preferred because this separates concerns between the implementation of reference functions and the
specification of fuzzers, allowing many different fuzzings of the same program to be constructed.

Each fuzzing operator is a function that accepts the body of a work flow function (as a list of statements) and returns
a fuzzed list of statements.

## Applications

PyDySoFu was originally developed as a fuzzing tool to simulate contingent behaviour in socio-technical systems.
However, there are a number of other possible applications:

 * Simulating Byzantine disruption in distributed system testing.
 * Simulations of complex behaviour in distributed systems.
 * Fallible behaviour in human like computing.
 * Modelling physical systems that are not amenable to stochastic analysis due to emergent complexity. 

## Available Fuzzers

The core library includes both atomic and composite fuzzers for building more complex behaviours:

* Identity
* Applying a fuzzer to a subset of function body steps using a filter.  Filters provided include:
 * Identity
 * Random selection
  * n last steps
  * Excluding control structures
  * Inverting a selection
* Removing steps
* Replacing steps
* Duplicating steps
* Inserting extra steps
* Shuffling steps
* Applying a sequence of fuzz operators
* Choosing a random fuzz operator to apply from a probability distribution.
* Applying a fuzz operator conditionally.
* Replacing the iterable of a foreach loop
* Replacing a condition expression
* Recursing into composite steps
* Swapping if blocks

A number of demonstrator fuzzers are also provided that combine the core fuzzers described above:

* Remove last step(s)
* Duplicate last step
* Remove random step


<<<<<<< HEAD
## Tutorials and Examples
=======
## Tutorial

Consider the following Python class representing a collection of simple workflow descriptions defined in a separate
source file.

    class TutorialWorkflow(object):
        def __init__(self):
            self.environment = list()

        def an_activity(self):
            self.environment.append(1)
            self.environment.append(2)
            self.environment.append(3)

We can fuzz the workflow to have a randomly chosen removed line as follows.

    from fuzzi_moss import *
    from tutorial import TutorialWorkflow

    advice = {
        TutorialWorkflow.an_activity: remove_random_step
    }
    fuzz_clazz(ExampleWorkflow, advice)

The advice dictionary maps the function pointer to the remove_random_step fuzzer.  The fuzz_clazz operation then applies
this advice to the whole ExampleWorkflow class.

Now we can use the fuzzed class as normal.

    workflow = ExampleWorkflow()
    workflow.activity()
    print workflow.environment
    workflow.activity()
    print workflow.environment

Output (for example):

    [2, 3]
    [1, 3]
>>>>>>> b0073b66

 * There is a Jupyter Notebook tutorial available [./tutorial.ipynb](./tutorial.ipynb).<|MERGE_RESOLUTION|>--- conflicted
+++ resolved
@@ -70,49 +70,6 @@
 * Duplicate last step
 * Remove random step
 
-
-<<<<<<< HEAD
 ## Tutorials and Examples
-=======
-## Tutorial
-
-Consider the following Python class representing a collection of simple workflow descriptions defined in a separate
-source file.
-
-    class TutorialWorkflow(object):
-        def __init__(self):
-            self.environment = list()
-
-        def an_activity(self):
-            self.environment.append(1)
-            self.environment.append(2)
-            self.environment.append(3)
-
-We can fuzz the workflow to have a randomly chosen removed line as follows.
-
-    from fuzzi_moss import *
-    from tutorial import TutorialWorkflow
-
-    advice = {
-        TutorialWorkflow.an_activity: remove_random_step
-    }
-    fuzz_clazz(ExampleWorkflow, advice)
-
-The advice dictionary maps the function pointer to the remove_random_step fuzzer.  The fuzz_clazz operation then applies
-this advice to the whole ExampleWorkflow class.
-
-Now we can use the fuzzed class as normal.
-
-    workflow = ExampleWorkflow()
-    workflow.activity()
-    print workflow.environment
-    workflow.activity()
-    print workflow.environment
-
-Output (for example):
-
-    [2, 3]
-    [1, 3]
->>>>>>> b0073b66
 
  * There is a Jupyter Notebook tutorial available [./tutorial.ipynb](./tutorial.ipynb).